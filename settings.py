# Configuration for training ProtoPNets.

import os
import getpass


username = getpass.getuser()

<<<<<<< HEAD
base_architecture = 'vgg19'
=======
base_architecture = "resnet18"
>>>>>>> de3b1d1e
img_size = 224
if base_architecture in ["resnet34"]:
    num_channels = 256
else:
    num_channels = 128

prototype_shape = (2000, num_channels, 1, 1)
num_classes = 200
prototype_activation_function = "log"
add_on_layers_type = "regular"

<<<<<<< HEAD
experiment_run = '010'
=======
experiment_run = "005"
>>>>>>> de3b1d1e

JPEG_QUALITY = 20


if "COLAB_GPU" in os.environ:
    data_path = "/content/PPNet/datasets/cub200_cropped/"
    pretrained_model_dir = "/content/PPNet/pretrained_models/"
    colab = True
else:
    data_path = "/scratch/PPNet/datasets/cub200_cropped/"
    pretrained_model_dir = "/cluster/scratch/{}/PPNet/pretrained_models/".format(
        username
    )
    colab = False

train_dir = data_path + "train_cropped_augmented/"
test_dir = data_path + "test_cropped/"
train_push_dir = data_path + "train_cropped/"
train_batch_size = 80
test_batch_size = 100
train_push_batch_size = 75

joint_optimizer_lrs = {
    "features": 1e-4,
    "add_on_layers": 3e-3,
    "prototype_vectors": 3e-3,
}
joint_lr_step_size = 5

warm_optimizer_lrs = {"add_on_layers": 3e-3, "prototype_vectors": 3e-3}

last_layer_optimizer_lr = 1e-4

coefs = {
    "crs_ent": 1,
    "clst": 0.8,
    "sep": -0.08,
    "l1": 1e-4,
}

num_train_epochs = 11
num_warm_epochs = 5

push_start = 10
push_epochs = [i for i in range(num_train_epochs) if i % 10 == 0]<|MERGE_RESOLUTION|>--- conflicted
+++ resolved
@@ -6,11 +6,7 @@
 
 username = getpass.getuser()
 
-<<<<<<< HEAD
-base_architecture = 'vgg19'
-=======
 base_architecture = "resnet18"
->>>>>>> de3b1d1e
 img_size = 224
 if base_architecture in ["resnet34"]:
     num_channels = 256
@@ -22,11 +18,7 @@
 prototype_activation_function = "log"
 add_on_layers_type = "regular"
 
-<<<<<<< HEAD
 experiment_run = '010'
-=======
-experiment_run = "005"
->>>>>>> de3b1d1e
 
 JPEG_QUALITY = 20
 
